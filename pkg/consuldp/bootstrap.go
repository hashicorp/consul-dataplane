--- conflicted
+++ resolved
@@ -92,18 +92,12 @@
 	if cdp.xdsServer.listenerNetwork == "unix" {
 		args.AgentSocket = cdp.xdsServer.listenerAddress
 	} else {
-<<<<<<< HEAD
 		h, p, err := net.SplitHostPort(cdp.xdsServer.listenerAddress)
 		if err != nil {
 			cdp.logger.Error("error splitting listenerAddress to host and port with error", err)
 		}
 		args.GRPC.AgentAddress = h
 		args.GRPC.AgentPort = p
-=======
-		xdsServerFullAddr := strings.Split(cdp.xdsServer.listenerAddress, ":")
-		args.AgentAddress = xdsServerFullAddr[0]
-		args.AgentPort = xdsServerFullAddr[1]
->>>>>>> 08f0f222
 	}
 
 	if path := prom.CACertsPath; path != "" {
