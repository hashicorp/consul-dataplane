--- conflicted
+++ resolved
@@ -107,12 +107,8 @@
 		// config is enabled, we set the PrometheusBackendPort to instead have
 		// Envoy proxy metrics from Consul Dataplane which serves merged
 		// metrics (Envoy + Dataplane + service metrics).
-<<<<<<< HEAD
-		args.PrometheusBackendPort = metricsBackendBindPort
-=======
 		// Documentation: https://www.consul.io/commands/connect/envoy#prometheus-backend-port
 		args.PrometheusBackendPort = strconv.Itoa(prom.MergePort)
->>>>>>> 974fa1b9
 	}
 
 	// Note: we pass true for omitDeprecatedTags here - consul-dataplane is clean
