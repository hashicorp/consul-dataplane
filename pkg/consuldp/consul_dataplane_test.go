--- conflicted
+++ resolved
@@ -36,12 +36,8 @@
 		Telemetry: &TelemetryConfig{
 			UseCentralConfig: true,
 			Prometheus: PrometheusTelemetryConfig{
-<<<<<<< HEAD
-				RetentionTime:     "30s",
-=======
 				ScrapePath:        "/metrics",
 				RetentionTime:     30 * time.Second,
->>>>>>> 974fa1b9
 				CACertsPath:       "/tmp/my-certs/",
 				KeyFile:           "/tmp/my-key.pem",
 				CertFile:          "/tmp/my-cert.pem",
@@ -150,8 +146,6 @@
 			expectErr: "Must provide -telemetry-prom-ca-certs-path, -telemetry-prom-cert-file, and -telemetry-prom-key-file to enable TLS for prometheus metrics",
 		},
 		{
-<<<<<<< HEAD
-=======
 			name:      "missing prometheus retention time",
 			modFn:     func(c *Config) { c.Telemetry.Prometheus.RetentionTime = 0 },
 			expectErr: "-telemetry-prom-retention-time must be greater than zero",
@@ -162,7 +156,6 @@
 			expectErr: "-telemetry-prom-scrape-path must not be empty",
 		},
 		{
->>>>>>> 974fa1b9
 			name:      "missing xds bind address",
 			modFn:     func(c *Config) { c.XDSServer.BindAddress = "" },
 			expectErr: "envoy xDS bind address not specified",
