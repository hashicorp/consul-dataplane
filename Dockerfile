--- conflicted
+++ resolved
@@ -11,11 +11,8 @@
 # prebuilt binaries in any other form.
 #
 ARG GOLANG_VERSION
-<<<<<<< HEAD
-FROM envoyproxy/envoy-distroless:v1.32.3 as envoy-binary
-=======
+
 FROM envoyproxy/envoy-distroless:v1.33.0 as envoy-binary
->>>>>>> bb0ddd0d
 
 # Modify the envoy binary to be able to bind to privileged ports (< 1024).
 FROM debian:bullseye-slim AS setcap-envoy-binary
@@ -31,11 +28,7 @@
 RUN setcap CAP_NET_BIND_SERVICE=+ep /usr/local/bin/envoy
 RUN setcap CAP_NET_BIND_SERVICE=+ep /usr/local/bin/$BIN_NAME
 
-<<<<<<< HEAD
-FROM hashicorp/envoy-fips:1.32.3-fips1402 as envoy-fips-binary
-=======
 FROM hashicorp/envoy-fips:1.33.0-fips1402 as envoy-fips-binary
->>>>>>> bb0ddd0d
 
 # Modify the envoy-fips binary to be able to bind to privileged ports (< 1024).
 FROM debian:bullseye-slim AS setcap-envoy-fips-binary
