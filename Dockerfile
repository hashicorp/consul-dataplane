# Copyright (c) HashiCorp, Inc.
# SPDX-License-Identifier: MPL-2.0

# This Dockerfile contains multiple targets.
# Use 'docker build --target=<name> .' to build one.
#
# Every target has a BIN_NAME argument that must be provided via --build-arg=BIN_NAME=<name>
# when building.

# envoy-binary pulls in the latest Envoy binary, as Envoy don't publish
# prebuilt binaries in any other form.
#
ARG GOLANG_VERSION
FROM envoyproxy/envoy-distroless:v1.32.9 as envoy-binary

# Modify the envoy binary to be able to bind to privileged ports (< 1024).
FROM debian:bullseye-slim AS setcap-envoy-binary

ARG BIN_NAME=consul-dataplane
ARG TARGETARCH
ARG TARGETOS

COPY --from=envoy-binary /usr/local/bin/envoy /usr/local/bin/
COPY dist/$TARGETOS/$TARGETARCH/$BIN_NAME /usr/local/bin/

RUN apt-get update && apt install -y libcap2-bin
RUN setcap CAP_NET_BIND_SERVICE=+ep /usr/local/bin/envoy
RUN setcap CAP_NET_BIND_SERVICE=+ep /usr/local/bin/$BIN_NAME

FROM hashicorp/envoy-fips:1.32.5-fips1402 as envoy-fips-binary

# Modify the envoy-fips binary to be able to bind to privileged ports (< 1024).
FROM debian:bullseye-slim AS setcap-envoy-fips-binary

ARG BIN_NAME=consul-dataplane
ARG TARGETARCH
ARG TARGETOS

COPY --from=envoy-fips-binary /usr/local/bin/envoy /usr/local/bin/
COPY dist/$TARGETOS/$TARGETARCH/$BIN_NAME /usr/local/bin/

RUN apt-get update && apt install -y libcap2-bin
RUN setcap CAP_NET_BIND_SERVICE=+ep /usr/local/bin/envoy
RUN setcap CAP_NET_BIND_SERVICE=+ep /usr/local/bin/$BIN_NAME

# go-discover builds the discover binary (which we don't currently publish
# either).
ARG GOLANG_VERSION
FROM golang:${GOLANG_VERSION}-alpine as go-discover
<<<<<<< HEAD
RUN CGO_ENABLED=0 go install github.com/hashicorp/go-discover/cmd/discover@v1.1.0
=======
RUN CGO_ENABLED=0 go install github.com/hashicorp/go-discover/cmd/discover@40c38fd658f0fd07ce74f2ee51b8abd3bfed01b3
>>>>>>> 809f5626

# Pull in dumb-init from alpine, as our distroless release image doesn't have a
# package manager and there's no RPM package for UBI.
FROM alpine:latest AS dumb-init
RUN apk add dumb-init

# release-default release image
# -----------------------------------
FROM gcr.io/distroless/base-debian11 AS release-default

ARG BIN_NAME=consul-dataplane
ENV BIN_NAME=$BIN_NAME
ARG PRODUCT_VERSION
ARG PRODUCT_REVISION
ENV PRODUCT_NAME=$BIN_NAME

# TARGETARCH and TARGETOS are set automatically when --platform is provided.
ARG TARGETOS TARGETARCH

LABEL name=${BIN_NAME}\
      maintainer="Consul Team <consul@hashicorp.com>" \
      vendor="HashiCorp" \
      version=${PRODUCT_VERSION} \
      release=${PRODUCT_REVISION} \
      revision=${PRODUCT_REVISION} \
      summary="Consul dataplane manages the proxy that runs within the data plane layer of Consul Service Mesh." \
      description="Consul dataplane manages the proxy that runs within the data plane layer of Consul Service Mesh." \
      org.opencontainers.image.licenses="MPL-2.0"

COPY LICENSE /usr/share/doc/$PRODUCT_NAME/LICENSE.txt

COPY --from=dumb-init /usr/bin/dumb-init /usr/local/bin/
COPY --from=go-discover /go/bin/discover /usr/local/bin/
COPY --from=setcap-envoy-binary /usr/local/bin/envoy /usr/local/bin/
COPY --from=setcap-envoy-binary /usr/local/bin/$BIN_NAME /usr/local/bin/
COPY LICENSE /licenses/copyright.txt

USER 100

ENTRYPOINT ["/usr/local/bin/dumb-init", "/usr/local/bin/consul-dataplane"]

# FIPS release-default release image
# -----------------------------------
FROM gcr.io/distroless/base-debian11 AS release-fips-default

ARG BIN_NAME
ARG PRODUCT_VERSION
ARG PRODUCT_REVISION
ENV PRODUCT_NAME=$BIN_NAME

# TARGETARCH and TARGETOS are set automatically when --platform is provided.
ARG TARGETOS TARGETARCH

LABEL name=${BIN_NAME}\
      maintainer="Consul Team <consul@hashicorp.com>" \
      vendor="HashiCorp" \
      version=${PRODUCT_VERSION} \
      release=${PRODUCT_REVISION} \
      revision=${PRODUCT_REVISION} \
      summary="Consul dataplane manages the proxy that runs within the data plane layer of Consul Service Mesh." \
      description="Consul dataplane manages the proxy that runs within the data plane layer of Consul Service Mesh." \
      org.opencontainers.image.licenses="MPL-2.0"

COPY LICENSE /usr/share/doc/$PRODUCT_NAME/LICENSE.txt

COPY --from=dumb-init /usr/bin/dumb-init /usr/local/bin/
COPY --from=go-discover /go/bin/discover /usr/local/bin/
COPY --from=setcap-envoy-fips-binary /usr/local/bin/envoy /usr/local/bin/
COPY --from=setcap-envoy-fips-binary /usr/local/bin/$BIN_NAME /usr/local/bin/
COPY LICENSE /licenses/copyright.txt

USER 100

ENTRYPOINT ["/usr/local/bin/dumb-init", "/usr/local/bin/consul-dataplane"]

# Red Hat UBI-based image
# This image is based on the Red Hat UBI base image, and has the necessary
# labels, license file, and non-root user.
# -----------------------------------
FROM registry.access.redhat.com/ubi9-minimal:9.6 as release-ubi

ARG BIN_NAME=consul-dataplane
ENV BIN_NAME=$BIN_NAME
ARG PRODUCT_VERSION
ARG PRODUCT_REVISION
ENV PRODUCT_NAME=$BIN_NAME
# TARGETARCH and TARGETOS are set automatically when --platform is provided.
ARG TARGETOS TARGETARCH

LABEL name=${BIN_NAME}\
      maintainer="Consul Team <consul@hashicorp.com>" \
      vendor="HashiCorp" \
      version=${PRODUCT_VERSION} \
      release=${PRODUCT_REVISION} \
      revision=${PRODUCT_REVISION} \
      summary="Consul dataplane connects an application to a Consul service mesh." \
      description="Consul dataplane connects an application to a Consul service mesh." \
    org.opencontainers.image.licenses="MPL-2.0"

COPY LICENSE /usr/share/doc/$PRODUCT_NAME/LICENSE.txt

RUN microdnf install -y shadow-utils

# Create a non-root user to run the software.
RUN groupadd --gid 1000 $PRODUCT_NAME && \
    adduser --uid 100 --system -g $PRODUCT_NAME $PRODUCT_NAME && \
    usermod -a -G root $PRODUCT_NAME

COPY --from=dumb-init /usr/bin/dumb-init /usr/local/bin/
COPY --from=go-discover /go/bin/discover /usr/local/bin/
COPY --from=setcap-envoy-binary /usr/local/bin/envoy /usr/local/bin/
COPY --from=setcap-envoy-binary /usr/local/bin/$BIN_NAME /usr/local/bin/
COPY LICENSE /licenses/copyright.txt

USER 100
ENTRYPOINT ["/usr/local/bin/dumb-init", "/usr/local/bin/consul-dataplane"]

# FIPS Red Hat UBI-based image
# This image is based on the Red Hat UBI base image, and has the necessary
# labels, license file, and non-root user.
# -----------------------------------
FROM registry.access.redhat.com/ubi9-minimal:9.6 as release-fips-ubi

ARG BIN_NAME
ENV BIN_NAME=$BIN_NAME
ARG PRODUCT_VERSION
ARG PRODUCT_REVISION
ENV PRODUCT_NAME=$BIN_NAME
# TARGETARCH and TARGETOS are set automatically when --platform is provided.
ARG TARGETOS TARGETARCH

LABEL name=${BIN_NAME}\
      maintainer="Consul Team <consul@hashicorp.com>" \
      vendor="HashiCorp" \
      version=${PRODUCT_VERSION} \
      release=${PRODUCT_REVISION} \
      revision=${PRODUCT_REVISION} \
      summary="Consul dataplane connects an application to a Consul service mesh." \
      description="Consul dataplane connects an application to a Consul service mesh." \
      org.opencontainers.image.licenses="MPL-2.0"

COPY LICENSE /usr/share/doc/$PRODUCT_NAME/LICENSE.txt

RUN microdnf install -y shadow-utils

# Create a non-root user to run the software.
RUN groupadd --gid 1000 $PRODUCT_NAME && \
    adduser --uid 100 --system -g $PRODUCT_NAME $PRODUCT_NAME && \
    usermod -a -G root $PRODUCT_NAME

COPY --from=dumb-init /usr/bin/dumb-init /usr/local/bin/
COPY --from=go-discover /go/bin/discover /usr/local/bin/
COPY --from=setcap-envoy-fips-binary /usr/local/bin/envoy /usr/local/bin/
COPY --from=setcap-envoy-fips-binary /usr/local/bin/$BIN_NAME /usr/local/bin/
COPY LICENSE /licenses/copyright.txt

USER 100
ENTRYPOINT ["/usr/local/bin/dumb-init", "/usr/local/bin/consul-dataplane"]

# ===================================
#
#   Set default target to 'release-default'.
#
# ===================================
FROM release-default<|MERGE_RESOLUTION|>--- conflicted
+++ resolved
@@ -47,11 +47,7 @@
 # either).
 ARG GOLANG_VERSION
 FROM golang:${GOLANG_VERSION}-alpine as go-discover
-<<<<<<< HEAD
-RUN CGO_ENABLED=0 go install github.com/hashicorp/go-discover/cmd/discover@v1.1.0
-=======
 RUN CGO_ENABLED=0 go install github.com/hashicorp/go-discover/cmd/discover@40c38fd658f0fd07ce74f2ee51b8abd3bfed01b3
->>>>>>> 809f5626
 
 # Pull in dumb-init from alpine, as our distroless release image doesn't have a
 # package manager and there's no RPM package for UBI.
